--- conflicted
+++ resolved
@@ -24,45 +24,7 @@
 /// [`Arena`]: struct.Arena.html
 /// [`Node`]: struct.Node.html
 pub struct NodeId {
-<<<<<<< HEAD
     index: Index,
-=======
-    /// One-based index.
-    index1: NonZeroUsize,
-    stamp: NodeStamp,
-}
-
-/// A stamp for node reuse, use to detect if the node of a `NodeId` point to
-/// is still the same node.
-#[derive(PartialEq, Eq, PartialOrd, Ord, Copy, Clone, Debug, Hash, Default)]
-#[cfg_attr(feature = "deser", derive(Deserialize, Serialize))]
-pub(crate) struct NodeStamp(i16);
-
-impl NodeStamp {
-    pub fn is_removed(self) -> bool {
-        self.0.is_negative()
-    }
-
-    pub fn as_removed(&mut self) {
-        debug_assert!(!self.is_removed());
-        self.0 = if self.0 < i16::MAX {
-            -self.0 - 1
-        } else {
-            -self.0
-        };
-    }
-
-    pub fn reuseable(self) -> bool {
-        debug_assert!(self.is_removed());
-        self.0 > i16::MIN
-    }
-
-    pub fn reuse(&mut self) -> Self {
-        debug_assert!(self.reuseable());
-        self.0 = -self.0;
-        *self
-    }
->>>>>>> 81baec32
 }
 
 impl fmt::Display for NodeId {
@@ -84,20 +46,9 @@
         self.index
     }
 
-<<<<<<< HEAD
     /// Creates a new `NodeId` from the given index.
     pub(crate) fn from_index(index: Index) -> Self {
         NodeId { index }
-=======
-    /// Creates a new `NodeId` from the given one-based index.
-    pub(crate) fn from_non_zero_usize(index1: NonZeroUsize, stamp: NodeStamp) -> Self {
-        NodeId { index1, stamp }
-    }
-
-    /// Return if the `Node` of NodeId point to is removed.
-    pub fn is_removed<T>(self, arena: &Arena<T>) -> bool {
-        arena[self].stamp != self.stamp
->>>>>>> 81baec32
     }
 
     /// Returns an iterator of IDs of this node and its ancestors.
@@ -952,10 +903,6 @@
                 .transplant(arena, parent, previous_sibling, next_sibling)
                 .expect("Should never fail: neighbors and children must be consistent");
         }
-<<<<<<< HEAD
-=======
-        arena.free_node(self);
->>>>>>> 81baec32
         debug_assert!(arena[self].is_detached());
         arena.nodes.remove(self.index);
     }
